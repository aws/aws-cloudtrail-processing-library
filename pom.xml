--- conflicted
+++ resolved
@@ -26,12 +26,8 @@
     </licenses>
 
     <properties>
-<<<<<<< HEAD
-        <aws-java-sdk.version>1.10.27</aws-java-sdk.version>
+        <aws-java-sdk.version>1.11.39</aws-java-sdk.version>
         <json-path.version>2.1.0</json-path.version>
-=======
-        <aws-java-sdk.version>1.11.39</aws-java-sdk.version>
->>>>>>> 2bb6a330
     </properties>
 
     <dependencies>
